# leafpad
simple notebook

## offline
leafpad does not require an internet connection or an account to create notes.

## data protection
leafpad never shares your data with a server. Your notes remain stored locally on your device.

## remove your data
leafpad remove your note completely, when you delete your note

## features
* leafpad allows you to create notes without prior configuration
* Notes can be shared for leafpad and then notes can be created from them
* Notes can be shared with other apps from leafpad
* Notes can be created with an shortcut. Long tab to the leafpad-icon then write down new
* leafpad support the android dark/night-mode
* leafpad sorted your notes by date and time
*  leafpad allows you to hide your notes from prying eyes
* <b>leafpad is now available in many languages, for example English, German, French, Polish. If languages are still missing, you are welcome to participate.</b>

# Thanks
<<<<<<< HEAD
Many thanks for the work for the leafpadproject goes to <a href='https://github.com/stdx'>@stdx</a>, <a href='https://github.com/sealor'>@sealor</a>, <a href='https://github.com/alejandromartincarrera'>@alejandromartincarrera</a>, Manuel, Emil, Falk, Stephanie and many others
=======
Many thanks for the work for the leafpadproject goes to <a href='https://github.com/stdx'>@stdx</a>, <a href='https://github.com/sealor'>@sealor</a>, <a href='https://github.com/alejandromartincarrera'>@alejandromartincarrera</a> , Manuel, Emil, Falk, Stephanie and many others
>>>>>>> c2f3415b

# Translation
Help translate at <a href='https://hosted.weblate.org/engage/leafpad/'>Weblate</a>

<a href="https://hosted.weblate.org/engage/leafpad/">
<img src="https://hosted.weblate.org/widget/leafpad/leafpad/open-graph.png" alt="Übersetzungsstatus" />
</a>

# Installation
The current version of leafpad can be installed from the PlayStore.
<a href='https://play.google.com/store/apps/details?id=com.git.amarradi.leafpad'><img alt='Jetzt bei Google Play' src='https://play.google.com/intl/en_us/badges/static/images/badges/de_badge_web_generic.png'/></a>

<a href='https://play.google.com/store/apps/details?id=com.git.amarradi.leafpad'>https://play.google.com/store/apps/details?id=com.git.amarradi.leafpad</a>

# Bugs or feature
If you have found a bug or are missing a function, you can simply open a new issue on GitHub.

<a href='https://github.com/amarradi/leafpad/issues/'>Post a GitHub Issue</a>

### first version of leafpad
_Many thanks to Dominik Schmidt for providing the initial source code in 2017._<|MERGE_RESOLUTION|>--- conflicted
+++ resolved
@@ -21,11 +21,7 @@
 * <b>leafpad is now available in many languages, for example English, German, French, Polish. If languages are still missing, you are welcome to participate.</b>
 
 # Thanks
-<<<<<<< HEAD
-Many thanks for the work for the leafpadproject goes to <a href='https://github.com/stdx'>@stdx</a>, <a href='https://github.com/sealor'>@sealor</a>, <a href='https://github.com/alejandromartincarrera'>@alejandromartincarrera</a>, Manuel, Emil, Falk, Stephanie and many others
-=======
-Many thanks for the work for the leafpadproject goes to <a href='https://github.com/stdx'>@stdx</a>, <a href='https://github.com/sealor'>@sealor</a>, <a href='https://github.com/alejandromartincarrera'>@alejandromartincarrera</a> , Manuel, Emil, Falk, Stephanie and many others
->>>>>>> c2f3415b
+Many thanks for the work for the leafpadproject goes to @stdx , @sealor, @alejandromartincarrera , Manuel, Emil, Falk, Stephanie and many others
 
 # Translation
 Help translate at <a href='https://hosted.weblate.org/engage/leafpad/'>Weblate</a>
