--- conflicted
+++ resolved
@@ -47,11 +47,7 @@
         this.showOnlyHidden = showHidden;
         this.noteList = filterNotes(showHidden);
         updateNotes(this.fullNoteList);
-<<<<<<< HEAD
-       // notifyDataSetChanged();
-=======
         // notifyDataSetChanged();
->>>>>>> 07b9b3ad
     }
 
     private List<Note> filterNotes(boolean showHidden) {
