package com.git.amarradi.leafpad;

import android.annotation.SuppressLint;
import android.content.DialogInterface;
import android.content.Intent;
import android.content.res.Resources;
import android.os.Bundle;
import android.util.Log;
import android.view.Menu;
import android.view.MenuItem;
import android.widget.EditText;
import android.widget.Toast;

import androidx.appcompat.app.AppCompatActivity;

import com.google.android.material.appbar.MaterialToolbar;
import com.google.android.material.dialog.MaterialAlertDialogBuilder;

import java.util.Objects;

public class NoteEditActivity extends AppCompatActivity {

    private EditText titleEdit;
    private EditText bodyEdit;
    private Note note;

    private MaterialToolbar toolbar;

<<<<<<< HEAD
=======
    private Resources resources;

>>>>>>> 6aba72e6

    @Override
    protected void onCreate(Bundle savedInstanceState) {
        super.onCreate(savedInstanceState);

        setContentView(R.layout.activity_note_edit);

        toolbar = findViewById(R.id.toolbar);
        setSupportActionBar(toolbar);

        if (Objects.equals(getIntent().getAction(), "android.intent.action.VIEW")) {
            note = Leaf.load(this, Note.makeId());
        }
        resources = getResources();
        Objects.requireNonNull(getSupportActionBar()).setDisplayHomeAsUpEnabled(true);
        Intent intent = getIntent();

        titleEdit = findViewById(R.id.title_edit);
        bodyEdit = findViewById(R.id.body_edit);

        String noteId = intent.getStringExtra(MainActivity.EXTRA_NOTE_ID);

        note = Leaf.load(this, noteId);
        if (isNewEntry(note, intent)) {
            note = Leaf.load(this, Note.makeId());
            //new note
            toolbar.setSubtitle(R.string.new_note);
            String action = intent.getAction();
            String type = intent.getType();
            if (Intent.ACTION_SEND.equals(action) && type != null) {
                if (type.startsWith("text/plain")) {
                    Note.makeId();
                    String sharedText = intent.getStringExtra(Intent.EXTRA_TEXT);
                    titleEdit.setText(R.string.imported);
                    bodyEdit.setText(sharedText);
                    note.setNotedate();
                    note.setNotetime();
                }
            }
            note.setNotedate();
            note.setNotetime();

        } else {
            //existing note

            toolbar.setTitle(R.string.action_fab_note);
            toolbar.setSubtitle(note.getTitle());
            titleEdit.setText(note.getTitle());
            bodyEdit.setText(note.getBody());
        }
    }

    private boolean isNewEntry(Note note, Intent intent) {
        return note.getDate().isEmpty() || note.getTime().isEmpty() || "android.intent.action.SEND".equals(intent.getAction());
    }

    @Override
    protected void onPause() {
        super.onPause();
        if (note == null) {
            return;
        }
        note.setTitle(titleEdit.getText().toString());
        note.setBody(bodyEdit.getText().toString());
        if (note.getBody().isEmpty() && note.getTitle().isEmpty()) {
            //don't save empty notes
            Leaf.remove(this, note);
            return;
        }
        Leaf.set(this, note);
    }

    @Override
    public boolean onCreateOptionsMenu(Menu menu) {
        // Inflate the menu; this adds items to the action bar if it is present.
        getMenuInflater().inflate(R.menu.menu_note_edit, menu);
        return true;
    }

    @SuppressLint("NonConstantResourceId")
    @Override
    public boolean onOptionsItemSelected(MenuItem item) {
        // Handle action bar item clicks here. The action bar will
        // automatically handle clicks on the Home/Up button, so long
        // as you specify a parent activity in AndroidManifest.xml.
        int id = item.getItemId();
        switch (id) {
            case R.id.action_share_note:
                shareNote();
                return true;
            case R.id.action_remove:
                MaterialAlertDialogBuilder materialAlertDialogBuilder = new MaterialAlertDialogBuilder(NoteEditActivity.this);
                materialAlertDialogBuilder.setIcon(R.drawable.dialog_delete).setTitle(R.string.remove_dialog_title).setMessage(R.string.remove_dailog_message).setPositiveButton(R.string.action_remove, new DialogInterface.OnClickListener() {
                    @Override
                    public void onClick(DialogInterface dialogInterface, int i) {
                        removeNote();
                        dialogInterface.dismiss();
                    }
                }).setNegativeButton(R.string.remove_dialog_abort, new DialogInterface.OnClickListener() {
                    @Override
                    public void onClick(DialogInterface dialogInterface, int i) {
                        dialogInterface.dismiss();
                    }
                });
                materialAlertDialogBuilder.create();
                materialAlertDialogBuilder.show();
                return true;
            case R.id.action_save:
                note.setTitle(titleEdit.getText().toString());
                note.setBody(bodyEdit.getText().toString());
                if (note.getBody().isEmpty() && note.getTitle().isEmpty()) {
                    //don't save empty notes
                    Leaf.remove(this, note);
                } else {
                    Leaf.set(this, note);
                    toolbar.setSubtitle(note.getTitle());
                    Toast.makeText(this, note.getTitle() + " " + resources.getString(R.string.action_note_saved), Toast.LENGTH_SHORT).show();
                }
<<<<<<< HEAD
            });
            materialAlertDialogBuilder.create();
            materialAlertDialogBuilder.show();
            return true;
        } else if (id == R.id.action_save) {
            Resources resources = getResources();
            Leaf.set(this, note);
            toolbar.setSubtitle(note.getTitle());
            Toast.makeText(this, resources.getString(R.string.action_note_saved) , Toast.LENGTH_SHORT).show();
=======
                break;
>>>>>>> 6aba72e6
        }
        return super.onOptionsItemSelected(item);

    }

    private void removeNote() {
        Leaf.remove(this, note);
        note = null;
        finish();
    }

    private void shareNote() {
        if (note.getBody().isEmpty() && note.getTitle().isEmpty()) {
            Toast.makeText(this, getResources().getString(R.string.note_will_be_saved_first), Toast.LENGTH_SHORT).show();
        }
        note.setTitle(titleEdit.getText().toString());
        note.setBody(bodyEdit.getText().toString());
        Intent sendIntent = new Intent();
        sendIntent.setAction(Intent.ACTION_SEND);
        sendIntent.putExtra(Intent.EXTRA_TEXT, getExportString());
        sendIntent.setType("text/plain");
        startActivity(Intent.createChooser(sendIntent, getString(R.string.share_note)));

    }

    public String getExportString() {
        String exportString = "";
        if (!note.getTitle().isEmpty()) {
            exportString += getString(R.string.action_share_title) + ": " + note.getTitle() + "\n";
            if (!note.getBody().isEmpty()) {
                exportString += getString(R.string.action_share_body) + ": " + note.getBody();
            }
        } else if (!note.getBody().isEmpty()) {
            exportString += note.getBody();
        }
        return exportString;
    }

    @Override
    protected void onNewIntent(Intent intent) {
        super.onNewIntent(intent);
    }
}<|MERGE_RESOLUTION|>--- conflicted
+++ resolved
@@ -1,11 +1,8 @@
 package com.git.amarradi.leafpad;
 
-import android.annotation.SuppressLint;
 import android.content.DialogInterface;
 import android.content.Intent;
-import android.content.res.Resources;
 import android.os.Bundle;
-import android.util.Log;
 import android.view.Menu;
 import android.view.MenuItem;
 import android.widget.EditText;
@@ -26,11 +23,8 @@
 
     private MaterialToolbar toolbar;
 
-<<<<<<< HEAD
-=======
     private Resources resources;
 
->>>>>>> 6aba72e6
 
     @Override
     protected void onCreate(Bundle savedInstanceState) {
@@ -49,7 +43,10 @@
         Intent intent = getIntent();
 
         titleEdit = findViewById(R.id.title_edit);
+
         bodyEdit = findViewById(R.id.body_edit);
+
+        //TextView text = findViewById(R.id.created_at);
 
         String noteId = intent.getStringExtra(MainActivity.EXTRA_NOTE_ID);
 
@@ -149,22 +146,9 @@
                     toolbar.setSubtitle(note.getTitle());
                     Toast.makeText(this, note.getTitle() + " " + resources.getString(R.string.action_note_saved), Toast.LENGTH_SHORT).show();
                 }
-<<<<<<< HEAD
-            });
-            materialAlertDialogBuilder.create();
-            materialAlertDialogBuilder.show();
-            return true;
-        } else if (id == R.id.action_save) {
-            Resources resources = getResources();
-            Leaf.set(this, note);
-            toolbar.setSubtitle(note.getTitle());
-            Toast.makeText(this, resources.getString(R.string.action_note_saved) , Toast.LENGTH_SHORT).show();
-=======
                 break;
->>>>>>> 6aba72e6
         }
         return super.onOptionsItemSelected(item);
-
     }
 
     private void removeNote() {
