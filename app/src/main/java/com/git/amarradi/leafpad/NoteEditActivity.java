--- conflicted
+++ resolved
@@ -197,35 +197,23 @@
         previewBody = findViewById(R.id.preview_body); // Initialize TextView
         bodyScroll = findViewById(R.id.body_scroll);
 
-<<<<<<< HEAD
         titleLayout.setHintEnabled(false);
         bodyLayout.setHintEnabled(false);
 
         modificationWatcher = new TextWatcher() {
-            @Override
-            public void beforeTextChanged(CharSequence s, int start, int count, int after) { }
-
-            @Override
-            public void onTextChanged(CharSequence s, int start, int before, int count) {}
-
-            @Override
-            public void afterTextChanged(Editable s) {
-                noteViewModel.updateNoteFromUI(
-                        titleEdit.getText().toString(),
-                        bodyEdit.getText().toString()
-                );
-            }
-        };
-=======
         // clickable links on preview
         previewBody.setMovementMethod(LinkMovementMethod.getInstance());
 
         // one TextWatcher to update ViewModel on real time
         TextWatcher textWatcher = new TextWatcher() {
             @Override
+            public void beforeTextChanged(CharSequence s, int start, int count, int after) { }
+
             public void beforeTextChanged(CharSequence s, int start, int count, int after) {}
 
             @Override
+            public void onTextChanged(CharSequence s, int start, int before, int count) {}
+
             public void onTextChanged(CharSequence s, int start, int before, int count) {
                 if (noteViewModel.getSelectedNote().getValue() != null) {
                     if (getCurrentFocus() == titleEdit) {
@@ -235,10 +223,19 @@
                     }
                 }
             }
->>>>>>> 8b1409e9
 
             @Override
             public void afterTextChanged(Editable s) {
+                noteViewModel.updateNoteFromUI(
+                        titleEdit.getText().toString(),
+                        bodyEdit.getText().toString()
+                );
+            }
+        };
+
+        bodyEdit.setOnFocusChangeListener((v, hasFocus) -> {
+            if (hasFocus) {
+                bodyEdit.postDelayed(this::scrollToCursor, 250);
                 if (getCurrentFocus() == bodyEdit) {
                     // Stelle sicher, dass Cursor immer sichtbar ist
                     bodyEdit.post(() -> {
@@ -252,18 +249,13 @@
                     });
                 }
             }
-<<<<<<< HEAD
-        });
+        };
 
         bodyEdit.setOnClickListener(v -> {
             bodyEdit.postDelayed(this::scrollToCursor, 250);
         });
-=======
-        };
-
         titleEdit.addTextChangedListener(textWatcher);
         bodyEdit.addTextChangedListener(textWatcher);
->>>>>>> 8b1409e9
     }
 
     private void scrollToCursor() {
@@ -315,12 +307,10 @@
     @Override
     public boolean onCreateOptionsMenu(Menu menu) {
         getMenuInflater().inflate(R.menu.menu_note_edit, menu);
-<<<<<<< HEAD
         saveMenuItem = menu.findItem(R.id.action_save);
         Boolean modified = noteViewModel.getIsNoteModified().getValue();
         if (saveMenuItem != null) {
             saveMenuItem.setEnabled(modified != null && modified);
-=======
 
         // Updates preview icon depending on state
         MenuItem previewItem = menu.findItem(R.id.action_preview);
@@ -328,7 +318,6 @@
             previewItem.setIcon(R.drawable.ic_edit); // Changes to icon "edit"
         } else {
             previewItem.setIcon(R.drawable.ic_preview); // icon "preview"
->>>>>>> 8b1409e9
         }
 
         if (note != null) {
