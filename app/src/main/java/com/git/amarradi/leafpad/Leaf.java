--- conflicted
+++ resolved
@@ -65,16 +65,14 @@
 
         if (sharedPreferences.contains(HIDE + noteId)) {
             noteHide = sharedPreferences.getBoolean(HIDE + noteId, false);
-<<<<<<< HEAD
             sharedPreferences.edit().remove(HIDE + noteId).putBoolean(HIDE + "_" + noteId, noteHide).apply();
 
-=======
+        }
             sharedPreferences.edit()
                     .remove(HIDE + noteId)
                     .putBoolean(HIDE + "_" + noteId, noteHide)
                     .apply();
            // Log.d("Leaf", "Migrating old hide key for noteId: " + noteId + ", Value: " + noteHide);
->>>>>>> 44d8c0da
         }
         return load(sharedPreferences, noteId);
     }**/
