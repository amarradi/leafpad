--- conflicted
+++ resolved
@@ -32,11 +32,7 @@
     private final static String CREATEDATE = "note_date_";
     private final static String TITLE_PREFIX = "note_title_";
     private final static String BODY_PREFIX = "note_body_";
-<<<<<<< HEAD
-    //  private final static String CREATETIME = "note_time_";
-=======
-somew   //  private final static String CREATETIME = "note_time_";
->>>>>>> 51cf34a9
+   // private final static String CREATETIME = "note_time_";
 
 
     public static ArrayList<Note> loadAll(Context context) {
@@ -83,8 +79,8 @@
         String noteDate = sharedPreferences.getString(ADDDATE+ noteId,"");
         String noteTime = sharedPreferences.getString(ADDTIME + noteId,"");
         String noteCreateDate = sharedPreferences.getString(CREATEDATE+ noteId,"");
-     //   String noteCreateTime = sharedPreferences.getString(CREATETIME+noteId,"");
-        return new Note(title, body, noteDate, noteTime, noteCreateDate, noteId);
+       //String noteCreateTime = sharedPreferences.getString(CREATETIME+noteId,"");
+        return new Note(title, body, noteDate, noteTime, noteCreateDate, /*noteCreateTime,*/ noteId);
     }
 
     @SuppressLint("MutatingSharedPrefs")
@@ -107,8 +103,8 @@
         editor.putString(BODY_PREFIX + note.getId(), note.getBody());
         editor.putString(ADDDATE + note.getId(), note.getDate());
         editor.putString(ADDTIME + note.getId(), note.getTime());
-        editor.putString(CREATEDATE + note.getId(), note.getCreateDate());
-       // editor.putString(CREATETIME + note.getId(), note.getCreateTime());
+        //editor.putString(CREATEDATE + note.getId(), note.getCreateDate());
+        //editor.putString(CREATETIME + note.getId(), note.getCreateTime());
         editor.apply();
     }
 
@@ -129,7 +125,7 @@
         editor.remove(BODY_PREFIX + note.getId());
         editor.remove(ADDDATE + note.getId());
         editor.remove(ADDTIME + note.getId());
-        editor.remove(CREATEDATE + note.getId());
+      //  editor.remove(CREATEDATE + note.getId());
         editor.apply();
     }
 
