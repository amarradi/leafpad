package com.git.amarradi.leafpad;

import android.annotation.SuppressLint;
import android.content.Intent;
import android.content.SharedPreferences;
import android.os.Build;
import android.os.Bundle;
import android.view.MenuItem;
import android.view.View;
import android.widget.ImageView;

import androidx.activity.EdgeToEdge;
import androidx.annotation.NonNull;
import androidx.annotation.RequiresApi;
import androidx.appcompat.app.AppCompatActivity;
import androidx.appcompat.app.AppCompatDelegate;
import androidx.lifecycle.ViewModelProvider;
import androidx.preference.PreferenceManager;
import androidx.recyclerview.widget.LinearLayoutManager;
import androidx.recyclerview.widget.RecyclerView;
import androidx.recyclerview.widget.StaggeredGridLayoutManager;

import com.git.amarradi.leafpad.adapter.NoteAdapter;
import com.google.android.material.appbar.MaterialToolbar;
import com.google.android.material.floatingactionbutton.ExtendedFloatingActionButton;

import java.util.ArrayList;
import java.util.List;
import java.util.Objects;


public class MainActivity extends AppCompatActivity implements SharedPreferences.OnSharedPreferenceChangeListener {

    public static final String EXTRA_NOTE_ID = "com.git.amarradi.leafpad";
    public static final String SHARED_PREFS = "sharedPrefs";
    public static final String DESIGN_MODE = "system";
    private static final String PREF_LAYOUT_MODE = "layout_mode"; // "list" oder "grid"


    public RecyclerView recyclerView;
    public NoteAdapter noteAdapter;
    private NoteViewModel noteViewModel;
    public List<Note> notes = new ArrayList<>();
    private boolean showHidden = false;

    private RecyclerView.ItemDecoration gridSpacingDecoration;
    private RecyclerView.ItemDecoration listSpacingDecoration;

    private NoteViewModel noteViewModel;


    private boolean isListView = true;

    @SuppressLint("RestrictedApi")
    @RequiresApi(api = Build.VERSION_CODES.O)
    @Override
    protected void onCreate(Bundle savedInstanceState) {
        super.onCreate(savedInstanceState);
        EdgeToEdge.enable(this);
        setContentView(R.layout.activity_main);

<<<<<<< HEAD
        recyclerView = findViewById(R.id.note_list_view);
        recyclerView.setLayoutManager(new LinearLayoutManager(this));

        noteAdapter = new NoteAdapter(this);
        recyclerView.setAdapter(noteAdapter);

        noteViewModel = new ViewModelProvider(this).get(NoteViewModel.class);
=======
       // NoteViewModel noteViewModel = new ViewModelProvider(this).get(NoteViewModel.class);
        noteViewModel = new ViewModelProvider(
                this,
                new ViewModelProvider.AndroidViewModelFactory(getApplication())
        ).get(NoteViewModel.class);
>>>>>>> 9c71f914

        noteViewModel.getNotes().observe(this, notes -> {
            noteAdapter.updateNotes(notes);

            ImageView emptyElement = findViewById(R.id.emptyElement);
            if (noteAdapter.isFilteredListEmpty()) {
                emptyElement.setVisibility(View.VISIBLE);
                recyclerView.setVisibility(View.INVISIBLE);
            } else {
                emptyElement.setVisibility(View.INVISIBLE);
                recyclerView.setVisibility(View.VISIBLE);
            }
        });

<<<<<<< HEAD
        noteViewModel.loadNotes(showHidden);
=======
>>>>>>> 9c71f914

        SharedPreferences sharedPreferences = getSharedPreferences(SHARED_PREFS, MODE_PRIVATE);
        String themes = sharedPreferences.getString(DESIGN_MODE, "");
        changeTheme(themes);

        setupSharedPreferences();

        MaterialToolbar toolbar = findViewById(R.id.toolbar);
        setSupportActionBar(toolbar);
        Objects.requireNonNull(getSupportActionBar()).setDefaultDisplayHomeAsUpEnabled(true);



        SharedPreferences prefs = getSharedPreferences(SHARED_PREFS, MODE_PRIVATE);
        String savedLayout = prefs.getString(PREF_LAYOUT_MODE, "list");
        isListView = savedLayout.equals("list");
        applyLayoutMode(isListView);
        noteAdapter.setLayoutMode(isListView);


        ExtendedFloatingActionButton fab = findViewById(R.id.fab_action_add);
        fab.setOnClickListener(v -> {
            Intent intent = new Intent(MainActivity.this, NoteEditActivity.class);
            intent.putExtra(EXTRA_NOTE_ID, Note.makeId());
            startActivity(intent);
        });
    }




    private void applyGridSpacingIfNeeded() {
        if (gridSpacingDecoration == null) {
            int spacing = getResources().getDimensionPixelSize(R.dimen.grid_spacing); // z.B. 16dp
            gridSpacingDecoration = new GridSpacingItemDecoration(2, spacing, true);
            recyclerView.addItemDecoration(gridSpacingDecoration);
        }
    }


    private void setupSharedPreferences() {
        SharedPreferences sharedPreferences = PreferenceManager.getDefaultSharedPreferences(this);
        sharedPreferences.registerOnSharedPreferenceChangeListener(this);
    }

    private void toggleLayoutManager() {
        isListView = !isListView;
        SharedPreferences prefs = getSharedPreferences(SHARED_PREFS, MODE_PRIVATE);
        SharedPreferences.Editor editor = prefs.edit();

        if (isListView)  {
            editor.putString(PREF_LAYOUT_MODE, "list");
        } else {
            editor.putString(PREF_LAYOUT_MODE, "grid");
        }
        editor.apply();
        applyLayoutMode(isListView);
        invalidateOptionsMenu();
    }

    private void applyLayoutMode(boolean isList) {
        noteAdapter.setLayoutMode(isList);
        noteAdapter.notifyDataSetChanged();

        if (isList) {
            recyclerView.setLayoutManager(new LinearLayoutManager(this));
        } else {
            recyclerView.setLayoutManager(
                    new StaggeredGridLayoutManager(2, StaggeredGridLayoutManager.VERTICAL)
            );
            // 2) passende Masonry-Abstände
            if (gridSpacingDecoration != null) {
                recyclerView.removeItemDecoration(gridSpacingDecoration);
            }
            int vert = getResources().getDimensionPixelSize(R.dimen.masonry_vertical_spacing);
            int horz = getResources().getDimensionPixelSize(R.dimen.masonry_horizontal_spacing);
            gridSpacingDecoration = new MasonrySpacingDecoration(vert, horz);
            recyclerView.addItemDecoration(gridSpacingDecoration);
        }
    }


    @Override
    public void onSharedPreferenceChanged(SharedPreferences sharedPreferences, String key) {
        if ("theme".equals(key)) {
            loadThemeFromPreference(sharedPreferences);
        }
    }

    private void loadThemeFromPreference(SharedPreferences sharedPreferences) {
        changeTheme(sharedPreferences.getString(getString(R.string.theme_key), getString(R.string.system_preference_option_value)));
    }

    private void changeTheme(String themeValue) {
        AppCompatDelegate.setDefaultNightMode(toNightMode(themeValue));
        SharedPreferences sharedPreferences = getSharedPreferences(SHARED_PREFS, MODE_PRIVATE);
        SharedPreferences.Editor editor = sharedPreferences.edit();
        editor.putString(DESIGN_MODE, themeValue);
        editor.apply();
    }

    private int toNightMode(String themeValue) {
        if ("lightmode".equals(themeValue)) {
            return AppCompatDelegate.MODE_NIGHT_NO;
        }
        if ("darkmode".equals(themeValue)) {
            return AppCompatDelegate.MODE_NIGHT_YES;
        }
        return AppCompatDelegate.MODE_NIGHT_FOLLOW_SYSTEM;
    }

    @Override
    protected void onResume() {
        super.onResume();
        updateListView();
    }

    public void updateListView() {
<<<<<<< HEAD
//        updateDataset();
=======
        updateDataset();
>>>>>>> 9c71f914
        noteViewModel.loadNotes(showHidden);
    }

//    public void updateDataset() {
//        notes = Leaf.loadAll(this, showHidden);
//        noteAdapter.updateNotes(notes);
//    }

    @SuppressLint("UseCompatLoadingForDrawables")
    @Override
    public boolean onCreateOptionsMenu(@NonNull android.view.Menu menu) {
        getMenuInflater().inflate(R.menu.menu_main, menu);
        android.view.MenuItem item = menu.findItem(R.id.item_show_hidden);
        SharedPreferences prefs = getSharedPreferences(SHARED_PREFS, MODE_PRIVATE);
        String savedLayout = prefs.getString(PREF_LAYOUT_MODE, "list");

        if (showHidden) {
            item.setIcon(getDrawable(R.drawable.action_eye_closed));
            item.setTitle(getString(R.string.hide_hidden));
        } else {
            item.setIcon(getDrawable(R.drawable.action_eye_open));
            item.setTitle(getString(R.string.show_hidden));
        }

        MenuItem layoutItem = menu.findItem(R.id.item_toggle_layout);
        if ("grid".equals(savedLayout)) {
            layoutItem.setIcon(R.drawable.action_gridview_off);
        } else {
            layoutItem.setIcon(R.drawable.action_gridview_on);
        }
        return true;
    }

    @SuppressLint("NonConstantResourceId")
    @Override
    public boolean onOptionsItemSelected(@NonNull android.view.MenuItem item) {
        switch (item.getItemId()) {
            case R.id.item_settings:
                startActivity(new Intent(this, SettingsActivity.class));
                return true;
            case R.id.item_show_hidden:
                toggleShowHidden(item);
                return true;
            case R.id.item_toggle_layout:
                toggleLayoutManager();
                return true;
        }
        return super.onOptionsItemSelected(item);
    }

    @SuppressLint("UseCompatLoadingForDrawables")
    private void toggleShowHidden(MenuItem item) {

        showHidden = !showHidden;

        // Update the Menu item icon and title
        if (showHidden) {
            item.setIcon(getDrawable(R.drawable.action_eye_closed));
            item.setTitle(getString(R.string.hide_hidden));
        } else {
            item.setIcon(getDrawable(R.drawable.action_eye_open));
            item.setTitle(getString(R.string.show_hidden));
        }

        // 🛠️ NEU: Den Adapter informieren
        noteAdapter.setShowOnlyHidden(showHidden);

        // Lade die Notizen basierend auf dem neuen Filter
        noteViewModel.loadNotes(showHidden);

    }
}<|MERGE_RESOLUTION|>--- conflicted
+++ resolved
@@ -29,7 +29,7 @@
 import java.util.Objects;
 
 
-public class MainActivity extends AppCompatActivity implements SharedPreferences.OnSharedPreferenceChangeListener {
+public class MainActivity extends AppCompatActivity implements SharedPreferences.OnSharedPreferenceChangeListener, OnNoteClickListener {
 
     public static final String EXTRA_NOTE_ID = "com.git.amarradi.leafpad";
     public static final String SHARED_PREFS = "sharedPrefs";
@@ -46,7 +46,6 @@
     private RecyclerView.ItemDecoration gridSpacingDecoration;
     private RecyclerView.ItemDecoration listSpacingDecoration;
 
-    private NoteViewModel noteViewModel;
 
 
     private boolean isListView = true;
@@ -59,21 +58,13 @@
         EdgeToEdge.enable(this);
         setContentView(R.layout.activity_main);
 
-<<<<<<< HEAD
         recyclerView = findViewById(R.id.note_list_view);
         recyclerView.setLayoutManager(new LinearLayoutManager(this));
 
-        noteAdapter = new NoteAdapter(this);
+        noteAdapter = new NoteAdapter(this,this);
         recyclerView.setAdapter(noteAdapter);
 
         noteViewModel = new ViewModelProvider(this).get(NoteViewModel.class);
-=======
-       // NoteViewModel noteViewModel = new ViewModelProvider(this).get(NoteViewModel.class);
-        noteViewModel = new ViewModelProvider(
-                this,
-                new ViewModelProvider.AndroidViewModelFactory(getApplication())
-        ).get(NoteViewModel.class);
->>>>>>> 9c71f914
 
         noteViewModel.getNotes().observe(this, notes -> {
             noteAdapter.updateNotes(notes);
@@ -88,10 +79,7 @@
             }
         });
 
-<<<<<<< HEAD
         noteViewModel.loadNotes(showHidden);
-=======
->>>>>>> 9c71f914
 
         SharedPreferences sharedPreferences = getSharedPreferences(SHARED_PREFS, MODE_PRIVATE);
         String themes = sharedPreferences.getString(DESIGN_MODE, "");
@@ -210,11 +198,7 @@
     }
 
     public void updateListView() {
-<<<<<<< HEAD
 //        updateDataset();
-=======
-        updateDataset();
->>>>>>> 9c71f914
         noteViewModel.loadNotes(showHidden);
     }
 
@@ -286,4 +270,11 @@
         noteViewModel.loadNotes(showHidden);
 
     }
+
+    @Override
+    public void onNoteClick(Note note) {
+        Intent intent = new Intent(this, NoteEditActivity.class);
+        intent.putExtra(MainActivity.EXTRA_NOTE_ID, note.getId());
+        startActivity(intent);
+    }
 }