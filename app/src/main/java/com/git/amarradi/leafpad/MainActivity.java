package com.git.amarradi.leafpad;

import android.annotation.SuppressLint;
import android.content.Intent;
import android.content.SharedPreferences;
import android.os.Build;
import android.os.Bundle;
import android.view.MenuItem;
import android.view.View;
import android.widget.ImageView;

import androidx.activity.EdgeToEdge;
import androidx.annotation.NonNull;
import androidx.annotation.RequiresApi;
import androidx.appcompat.app.AppCompatActivity;
import androidx.appcompat.app.AppCompatDelegate;
import androidx.preference.PreferenceManager;
import androidx.recyclerview.widget.GridLayoutManager;
import androidx.recyclerview.widget.LinearLayoutManager;
import androidx.recyclerview.widget.RecyclerView;

import com.git.amarradi.leafpad.adapter.NoteAdapter;
import com.google.android.material.appbar.MaterialToolbar;
import com.google.android.material.floatingactionbutton.ExtendedFloatingActionButton;

import java.util.ArrayList;
import java.util.List;
import java.util.Objects;

public class MainActivity extends AppCompatActivity implements SharedPreferences.OnSharedPreferenceChangeListener {

    public static final String EXTRA_NOTE_ID = "com.git.amarradi.leafpad";
    public static final String SHARED_PREFS = "sharedPrefs";
    public static final String DESIGN_MODE = "system";
    private static final String PREF_LAYOUT_MODE = "layout_mode"; // "list" oder "grid"


    public RecyclerView recyclerView;
    public NoteAdapter noteAdapter;
    public List<Note> notes = new ArrayList<>();
    private boolean showHidden = false;

    private boolean isListView = true;

    @SuppressLint("RestrictedApi")
    @RequiresApi(api = Build.VERSION_CODES.O)
    @Override
    protected void onCreate(Bundle savedInstanceState) {
        super.onCreate(savedInstanceState);
        EdgeToEdge.enable(this);
        setContentView(R.layout.activity_main);

        SharedPreferences sharedPreferences = getSharedPreferences(SHARED_PREFS, MODE_PRIVATE);
        String themes = sharedPreferences.getString(DESIGN_MODE, "");
        changeTheme(themes);

        setupSharedPreferences();

        MaterialToolbar toolbar = findViewById(R.id.toolbar);
        setSupportActionBar(toolbar);
        Objects.requireNonNull(getSupportActionBar()).setDefaultDisplayHomeAsUpEnabled(true);

        recyclerView = findViewById(R.id.note_list_view);
        recyclerView.setLayoutManager(new LinearLayoutManager(this));
        noteAdapter = new NoteAdapter(this, new ArrayList<>());
        recyclerView.setAdapter(noteAdapter);

        SharedPreferences prefs = getSharedPreferences(SHARED_PREFS, MODE_PRIVATE);
        String savedLayout = prefs.getString(PREF_LAYOUT_MODE, "list");
        isListView = savedLayout.equals("list");

        if (isListView) {
            recyclerView.setLayoutManager(new LinearLayoutManager(this));
        } else {
            recyclerView.setLayoutManager(new GridLayoutManager(this, 2));
        }

        ExtendedFloatingActionButton fab = findViewById(R.id.fab_action_add);
        fab.setOnClickListener(v -> {
            Intent intent = new Intent(MainActivity.this, NoteEditActivity.class);
            intent.putExtra(EXTRA_NOTE_ID, Note.makeId());
            startActivity(intent);
        });
    }

    private void setupSharedPreferences() {
        SharedPreferences sharedPreferences = PreferenceManager.getDefaultSharedPreferences(this);
        sharedPreferences.registerOnSharedPreferenceChangeListener(this);
    }

    private void toggleLayoutManager() {
        SharedPreferences prefs = getSharedPreferences(SHARED_PREFS, MODE_PRIVATE);
        SharedPreferences.Editor editor = prefs.edit();

        isListView = !isListView;

        if (isListView) {
            recyclerView.setLayoutManager(new LinearLayoutManager(this));
            editor.putString(PREF_LAYOUT_MODE, "list");
        } else {
            recyclerView.setLayoutManager(new GridLayoutManager(this, 2));
            editor.putString(PREF_LAYOUT_MODE, "grid");
        }

        editor.apply();
        invalidateOptionsMenu(); // ← Menü neu zeichnen lassen
    }



    @Override
    public void onSharedPreferenceChanged(SharedPreferences sharedPreferences, String key) {
        if ("theme".equals(key)) {
            loadThemeFromPreference(sharedPreferences);
        }
    }

    private void loadThemeFromPreference(SharedPreferences sharedPreferences) {
        changeTheme(sharedPreferences.getString(getString(R.string.theme_key), getString(R.string.system_preference_option_value)));
    }

    private void changeTheme(String themeValue) {
        AppCompatDelegate.setDefaultNightMode(toNightMode(themeValue));
        SharedPreferences sharedPreferences = getSharedPreferences(SHARED_PREFS, MODE_PRIVATE);
        SharedPreferences.Editor editor = sharedPreferences.edit();
        editor.putString(DESIGN_MODE, themeValue);
        editor.apply();
    }

    private int toNightMode(String themeValue) {
        if ("lightmode".equals(themeValue)) {
            return AppCompatDelegate.MODE_NIGHT_NO;
        }
        if ("darkmode".equals(themeValue)) {
            return AppCompatDelegate.MODE_NIGHT_YES;
        }
        return AppCompatDelegate.MODE_NIGHT_FOLLOW_SYSTEM;
    }

    @Override
    protected void onResume() {
        super.onResume();
        updateListView();
    }

    public void updateListView() {
        updateDataset();
        noteAdapter.updateNotes(notes);

        ImageView emptyElement = findViewById(R.id.emptyElement);
        if (noteAdapter.isFilteredListEmpty()) {
            emptyElement.setVisibility(View.VISIBLE);
            recyclerView.setVisibility(View.INVISIBLE);
        } else {
            emptyElement.setVisibility(View.INVISIBLE);
            recyclerView.setVisibility(View.VISIBLE);
        }
    }

    public void updateDataset() {
        notes = Leaf.loadAll(this, showHidden);
    }

    @SuppressLint("UseCompatLoadingForDrawables")
    @Override
    public boolean onCreateOptionsMenu(@NonNull android.view.Menu menu) {
        getMenuInflater().inflate(R.menu.menu_main, menu);
        android.view.MenuItem item = menu.findItem(R.id.item_show_hidden);
        SharedPreferences prefs = getSharedPreferences(SHARED_PREFS, MODE_PRIVATE);
        String savedLayout = prefs.getString(PREF_LAYOUT_MODE, "list");

        if (showHidden) {
            item.setIcon(getDrawable(R.drawable.action_eye_closed));
            item.setTitle(getString(R.string.hide_hidden));
        } else {
            item.setIcon(getDrawable(R.drawable.action_eye_open));
            item.setTitle(getString(R.string.show_hidden));
        }

        MenuItem layoutItem = menu.findItem(R.id.item_toggle_layout);
        if ("grid".equals(savedLayout)) {
            layoutItem.setIcon(R.drawable.action_gridview_off);
        } else {
            layoutItem.setIcon(R.drawable.action_gridview_on);
        }
        return true;
    }

    @SuppressLint("NonConstantResourceId")
    @Override
    public boolean onOptionsItemSelected(@NonNull android.view.MenuItem item) {
        switch (item.getItemId()) {
            case R.id.item_settings:
                startActivity(new Intent(this, SettingsActivity.class));
                return true;
            case R.id.item_show_hidden:
                toggleShowHidden(item);
                return true;
<<<<<<< HEAD
            case R.id.action_open_search:
                Intent searchIntent = new Intent(MainActivity.this, SearchActivity.class);
                startActivity(searchIntent);
=======
            case R.id.item_toggle_layout:
                toggleLayoutManager();
>>>>>>> 6c497d98
                return true;
        }
        return super.onOptionsItemSelected(item);
    }

    @SuppressLint("UseCompatLoadingForDrawables")
    private void toggleShowHidden(MenuItem item) {
        showHidden = !showHidden;
        if (showHidden) {
            item.setIcon(getDrawable(R.drawable.action_eye_closed));
            item.setTitle(getString(R.string.hide_hidden));
        } else {
            item.setIcon(getDrawable(R.drawable.action_eye_open));
            item.setTitle(getString(R.string.show_hidden));
        }
        noteAdapter.setShowOnlyHidden(showHidden);
        updateListView();
        invalidateOptionsMenu();
    }
}<|MERGE_RESOLUTION|>--- conflicted
+++ resolved
@@ -196,14 +196,12 @@
             case R.id.item_show_hidden:
                 toggleShowHidden(item);
                 return true;
-<<<<<<< HEAD
+            case R.id.item_toggle_layout:
+                toggleLayoutManager();
+                return true;
             case R.id.action_open_search:
                 Intent searchIntent = new Intent(MainActivity.this, SearchActivity.class);
                 startActivity(searchIntent);
-=======
-            case R.id.item_toggle_layout:
-                toggleLayoutManager();
->>>>>>> 6c497d98
                 return true;
         }
         return super.onOptionsItemSelected(item);
