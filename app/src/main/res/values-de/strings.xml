<?xml version="1.0" encoding="utf-8"?>
<resources>
    <string name="app_name">Leafpad</string>
    <string name="title_activity_note_edit">Notiz bearbeiten</string>
    <string name="action_add_note">Notiz hinzufügen</string>
    <string name="action_edit_note">Notiz bearbeiten</string>
    <string name="action_share_note">Notiz teilen</string>
    <string name="action_share_title">Titel</string>
    <string name="action_share_body">Notiz</string>
    <string name="action_remove">Notiz löschen</string>
    <string name="action_fab_note">notieren</string>
    <string name="add_shortcut_short_label">neues notieren</string>
    <string name="title_hint">Titel</string>
    <string name="body_hint">Notiz</string>
    <string name="contentDescription">fügt eine neue Notiz hinzu</string>
    <string name="imported">Notiz wurde an leafpad geschickt</string>
    <string name="edited_text">Bearbeitet am</string>
    <string name="new_note">neue Notiz</string>
    <string name="satisfied">Gefällt Ihnen leafpad?</string>
    <string name="rate_the_app">Wie wäre es mit einer Bewertung im PlayStore von Google?</string>
    <string name="created_txt">Notiz erstellt am</string>
    <string name="remove_dialog_title">Sind Sie sicher?</string>
    <string name="remove_dailog_message">Diese Notiz wird endgültig gelöscht. Danach kann sie nicht wiederhergestellt werden.</string>
    <string name="remove_dialog_abort">Abbrechen</string>
    <string name="menu_settings">Einstellungen</string>
    <string name="general_preference">Allgemein</string>
    <string name="theme_preference">Theme</string>
    <string name="lightmode_preference_key">Hell</string>
    <string name="darkmode_preference_key">Dunkel</string>
    <string name="system_preference_key">Systemstandard (standard)</string>
    <string name="theme_summary">Umschalten zwischen dunkel und hell</string>
    <string name="about">Über</string>
    <string name="about_the_app">Über die App</string>
    <string name="tell_about">Was ich über Leafpad erzählen möchte</string>
    <string name="version">Version</string>
    <string name="change">Version</string>
    <string name="what_is_leafpad">Leafpad ist eine einfache App zum Schreiben von Notizen. Mit dieser App kann man auf seinem Telefon Noitzen erstellen, bearbeiten, versenden oder löschen.</string>
    <string name="leafpad_work">Leafpad speichert alle Daten lokal auf deinem Smartphone. Die Notizen oder die Metadaten wie Datum und Uhrzeit werden in keiner Cloud abgelegt und mit niemandem geteilt. Es wird auch keine Textanalyse durchgeführt. Die Notizen gehören dir. Du entscheidest, was du damit machst.</string>
    <string name="rev20_12">Vor dem Thron aber sah ich die Toten stehen, vom Größten bis zum Kleinsten. Es wurden Bücher aufgeschlagen, in denen alle Taten aufgeschrieben sind, und dann noch ein anderes Buch: das Buch des Lebens. Anschließend wurde Gericht über die Toten gehalten. Jeder bekam das Urteil, das seinen Taten entsprach. Offenbarung des Johannes 20 Vers 12</string>
    <string name="statement">Wir notieren uns Einkaufslisten, Gesprächsnotizen, Packlisten für Urlaube oder Geburtstage von Freunden. Das sind alles gute Dinge, damit wir sie nicht vergessen. Bei Gott ist das ganz ähnlich, er schreibt sich unsere guten und schlechten Taten auf und speichert sie. Gott steht über allem und weiß einfach alles. Gott liebt die Menschen und möchte mit ihnen Gemeinschaft haben. Das geht aber nur, wenn wir von Gott als schuldlos angesehen werden. Durch den Glauben an Jesus Christus werden unsere schlechten Taten (unsere Schuld) vor Gott ausgelöscht. Jesus Christus hat unsere Schuld am Kreuz auf Golgatha gesühnt. Jeder Mensch, der das annimmt ist für immer im Buch des Lebens eintragen. Sind Sie im Buch des Lebens eingetragen?</string>
    <string name="its_opensource">Leafpad ist OpenSource und es ist frei</string>
    <string name="find_code_on_github">GitHub</string>
    <string name="find_code_on_github_summary">Sie können den Quellcode von Leafpad über das Repository einsehen und überprüfen. Für Änderungswünsche und Fehlermeldungen können Sie gerne ein sogenanntes Issue öffnen.</string>
    <string name="title_licence">Lizenzen</string>
    <string name="licence">Open source Lizenzen</string>
    <string name="share_note">Notiz teilen?</string>
    <string name="note_will_be_saved_first">Notiz wird erst gespeichert</string>
    <string name="thanks">Danke Stefan, Stefan, Manuel, Falk und Stephanie für eure Ideen und das Testen der App.</string>
    <string name="action_save">Notiz speichern</string>
    <string name="action_note_saved">gespeichert</string>
    <string name="search">suchen</string>
    <string name="lightmode_preference_option_value" translatable="false">lightmode</string>
    <string name="darkmode_preference_option_value" translatable="false">darkmode</string>
    <string name="lightmode_preference" translatable="false">lightmode</string>
    <string name="theme_key" translatable="false">theme</string>
    <string name="darkmode_preference" translatable="false">darkmode</string>
    <string name="system_preference" translatable="false">system</string>
    <string name="system_preference_option_value" translatable="false">system</string>
    <string name="participate">Mitmachen</string>
<<<<<<< HEAD
    <string name="translate">Übersetzung der App auf Weblate</string>
    <string name="translation_help">Hilf uns bei der Übersetzung der App in deine Sprache auf weblate</string>
    <string name="hide_note">Notiz verstecken</string>
=======

    <string name="translate">Translate the app on Weblate</string>
    <string name="translation_help">Help us translate the app into your language on weblate</string>
    <string name="hide_note">Notiz verstecken</string>
    <string name="show_note">Notiz anzeigen</string>
    <string name="show_hidden">zeige versteckte Notizen</string>
    <string name="hide_hidden">verberge versteckte Notizen</string>
>>>>>>> c4f68e2a
</resources><|MERGE_RESOLUTION|>--- conflicted
+++ resolved
@@ -19,6 +19,7 @@
     <string name="satisfied">Gefällt Ihnen leafpad?</string>
     <string name="rate_the_app">Wie wäre es mit einer Bewertung im PlayStore von Google?</string>
     <string name="created_txt">Notiz erstellt am</string>
+
     <string name="remove_dialog_title">Sind Sie sicher?</string>
     <string name="remove_dailog_message">Diese Notiz wird endgültig gelöscht. Danach kann sie nicht wiederhergestellt werden.</string>
     <string name="remove_dialog_abort">Abbrechen</string>
@@ -38,6 +39,7 @@
     <string name="leafpad_work">Leafpad speichert alle Daten lokal auf deinem Smartphone. Die Notizen oder die Metadaten wie Datum und Uhrzeit werden in keiner Cloud abgelegt und mit niemandem geteilt. Es wird auch keine Textanalyse durchgeführt. Die Notizen gehören dir. Du entscheidest, was du damit machst.</string>
     <string name="rev20_12">Vor dem Thron aber sah ich die Toten stehen, vom Größten bis zum Kleinsten. Es wurden Bücher aufgeschlagen, in denen alle Taten aufgeschrieben sind, und dann noch ein anderes Buch: das Buch des Lebens. Anschließend wurde Gericht über die Toten gehalten. Jeder bekam das Urteil, das seinen Taten entsprach. Offenbarung des Johannes 20 Vers 12</string>
     <string name="statement">Wir notieren uns Einkaufslisten, Gesprächsnotizen, Packlisten für Urlaube oder Geburtstage von Freunden. Das sind alles gute Dinge, damit wir sie nicht vergessen. Bei Gott ist das ganz ähnlich, er schreibt sich unsere guten und schlechten Taten auf und speichert sie. Gott steht über allem und weiß einfach alles. Gott liebt die Menschen und möchte mit ihnen Gemeinschaft haben. Das geht aber nur, wenn wir von Gott als schuldlos angesehen werden. Durch den Glauben an Jesus Christus werden unsere schlechten Taten (unsere Schuld) vor Gott ausgelöscht. Jesus Christus hat unsere Schuld am Kreuz auf Golgatha gesühnt. Jeder Mensch, der das annimmt ist für immer im Buch des Lebens eintragen. Sind Sie im Buch des Lebens eingetragen?</string>
+
     <string name="its_opensource">Leafpad ist OpenSource und es ist frei</string>
     <string name="find_code_on_github">GitHub</string>
     <string name="find_code_on_github_summary">Sie können den Quellcode von Leafpad über das Repository einsehen und überprüfen. Für Änderungswünsche und Fehlermeldungen können Sie gerne ein sogenanntes Issue öffnen.</string>
@@ -57,11 +59,6 @@
     <string name="system_preference" translatable="false">system</string>
     <string name="system_preference_option_value" translatable="false">system</string>
     <string name="participate">Mitmachen</string>
-<<<<<<< HEAD
-    <string name="translate">Übersetzung der App auf Weblate</string>
-    <string name="translation_help">Hilf uns bei der Übersetzung der App in deine Sprache auf weblate</string>
-    <string name="hide_note">Notiz verstecken</string>
-=======
 
     <string name="translate">Translate the app on Weblate</string>
     <string name="translation_help">Help us translate the app into your language on weblate</string>
@@ -69,5 +66,4 @@
     <string name="show_note">Notiz anzeigen</string>
     <string name="show_hidden">zeige versteckte Notizen</string>
     <string name="hide_hidden">verberge versteckte Notizen</string>
->>>>>>> c4f68e2a
 </resources>