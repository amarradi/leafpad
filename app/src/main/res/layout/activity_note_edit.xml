<?xml version="1.0" encoding="utf-8"?>
<androidx.coordinatorlayout.widget.CoordinatorLayout xmlns:android="http://schemas.android.com/apk/res/android"
    xmlns:app="http://schemas.android.com/apk/res-auto"
    xmlns:tools="http://schemas.android.com/tools"
    android:id="@+id/all"
    android:layout_width="match_parent"
    android:layout_height="fill_parent"
    android:animateLayoutChanges="true"
    android:fitsSystemWindows="false"
    android:scrollbars="vertical"
    tools:context="com.git.amarradi.leafpad.NoteEditActivity">

    <com.google.android.material.appbar.AppBarLayout
        android:id="@+id/appBar"
        app:layout_behavior="com.google.android.material.appbar.AppBarLayout$ScrollingViewBehavior"
        android:layout_width="match_parent"
        android:layout_height="wrap_content">

        <com.google.android.material.appbar.MaterialToolbar
            android:id="@+id/toolbar"
            android:layout_width="match_parent"
            android:layout_height="wrap_content" />
    </com.google.android.material.appbar.AppBarLayout>

    <androidx.core.widget.NestedScrollView
        android:layout_margin="5dp"
        android:id="@+id/ScrollView"
        android:layout_width="match_parent"
        android:layout_height="match_parent"
        android:fillViewport="true"

        android:scrollbars="vertical"
        app:layout_behavior="com.google.android.material.appbar.AppBarLayout$ScrollingViewBehavior">

        <LinearLayout
            android:layout_width="match_parent"
            android:layout_height="wrap_content"

            android:orientation="vertical">


                <com.google.android.material.textfield.TextInputLayout

                    android:id="@+id/default_text_input_layout"
                    android:layout_width="match_parent"
                    android:layout_height="wrap_content">

                    <com.google.android.material.textfield.TextInputEditText
                        android:id="@+id/title_edit"
                        android:layout_width="match_parent"
                        android:layout_height="wrap_content"
                        android:gravity="top"
                        android:hint="@string/title_hint"
                        android:inputType="text"

                        android:maxLines="@integer/maxLines"/>
                </com.google.android.material.textfield.TextInputLayout>
            <com.google.android.material.textfield.TextInputLayout
                android:layout_width="match_parent"
                android:layout_height="0dp"

                android:layout_weight="1">

                <com.google.android.material.textfield.TextInputEditText
                    android:id="@+id/body_edit"
                    android:layout_width="match_parent"
                    android:layout_height="match_parent"
                    android:autoLink="phone"
<<<<<<< HEAD

=======
>>>>>>> f0688f9a
                    android:layout_weight="2"
                    android:ems="5"
                    android:gravity="top"
                    android:hint="@string/body_hint"
                    android:scrollbars="vertical"
                    android:focusable="true"
                    android:focusableInTouchMode="true"
                    android:inputType="textMultiLine|textCapSentences|textAutoCorrect|textPersonName" />
            </com.google.android.material.textfield.TextInputLayout>
            <com.google.android.material.materialswitch.MaterialSwitch
                android:id="@+id/visible_switch"
                android:layout_marginStart="5dp"
                android:layout_marginEnd="5dp"
                android:layout_width="match_parent"
                android:layout_height="wrap_content"
                android:text="@string/hide_note"/>
        </LinearLayout>
    </androidx.core.widget.NestedScrollView>
</androidx.coordinatorlayout.widget.CoordinatorLayout><|MERGE_RESOLUTION|>--- conflicted
+++ resolved
@@ -58,26 +58,19 @@
             <com.google.android.material.textfield.TextInputLayout
                 android:layout_width="match_parent"
                 android:layout_height="0dp"
-
                 android:layout_weight="1">
 
                 <com.google.android.material.textfield.TextInputEditText
                     android:id="@+id/body_edit"
                     android:layout_width="match_parent"
                     android:layout_height="match_parent"
-                    android:autoLink="phone"
-<<<<<<< HEAD
-
-=======
->>>>>>> f0688f9a
+                    android:autoLink="all"
                     android:layout_weight="2"
                     android:ems="5"
                     android:gravity="top"
                     android:hint="@string/body_hint"
-                    android:scrollbars="vertical"
-                    android:focusable="true"
-                    android:focusableInTouchMode="true"
-                    android:inputType="textMultiLine|textCapSentences|textAutoCorrect|textPersonName" />
+                    android:scrollbars="none"
+                    android:inputType="textMultiLine|textCapSentences|textWebEmailAddress|textAutoCorrect|textPersonName|textUri" />
             </com.google.android.material.textfield.TextInputLayout>
             <com.google.android.material.materialswitch.MaterialSwitch
                 android:id="@+id/visible_switch"
