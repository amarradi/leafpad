--- conflicted
+++ resolved
@@ -104,11 +104,6 @@
     <string name="unsaved_changes_message">Vaše poznámka byla upravena. Chcete uložit nebo zahodit změny?</string>
     <string name="unsaved_changes_title">Neuložené změny</string>
     <string name="no_search_results">Nic nenalezeno</string>
-<<<<<<< HEAD
-    <string name="set">It is a recipe</string>
-    <string name="close_release_note">Close Button</string>
-=======
     <string name="set">Je to recept</string>
     <string name="close_release_note">Tlačítko na Zavření\n</string>
->>>>>>> 78a8a54d
 </resources>