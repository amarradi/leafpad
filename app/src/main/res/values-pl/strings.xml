--- conflicted
+++ resolved
@@ -9,7 +9,6 @@
     <string name="theme_preference" translatable="false">Theme</string>
     <string name="darkmode_preference_option_value" translatable="false">darkmode</string>
     <string name="app_name">Leafpad</string>
-<<<<<<< HEAD
     <string name="title_activity_note_edit">edytuj notatkę</string>
     <string name="action_edit_note">Popraw Notatkę</string>
     <string name="action_share_title">Tytuł</string>
@@ -29,7 +28,6 @@
     <string name="tell_about">Co chcę powiedzieć o Leafpad</string>
     <string name="change">wersja</string>
     <string name="rating_the_app">Rating on PlayStore</string>
-=======
     <string name="title_activity_note_edit">Edit Note</string>
     <string name="action_edit_note">Edit Note</string>
     <string name="action_share_title">Title</string>
@@ -46,7 +44,6 @@
     <string name="tell_about">What I want to tell you about Leafpad</string>
     <string name="change">version</string>
 
->>>>>>> 8c513f65
     <string name="thanks">Thank you Stefan D, Stefan R, Manuel, Falk and Stephanie for your ideas and testing the app.</string>
     <string name="its_opensource">Leafpad is OpenSource and its free</string>
     <string name="title_licence">Licences</string>
@@ -67,7 +64,7 @@
     <string name="remove_dailog_message">Ta notatka zostanie bezpowrotnie usunięta. Potem nie da się jej przywrócić.</string>
     <string name="version">wersja</string>
     <string name="find_code_on_github_summary">You can view and check the source code via the repository. You are welcome to open an issue for change requests and error messages.</string>
-<<<<<<< HEAD
+
     <string name="theme_summary">Przełącz między trybem ciemnym i jasnym</string>
     <string name="what_is_leafpad">Leafpad jest prostą aplikacją do tworzenia notatek.</string>
     <string name="created_txt">utworzona w</string>
@@ -82,7 +79,6 @@
     <string name="remove_dialog_title">Na pewno?</string>
     <string name="action_add_note">dodaj notatkę</string>
     <string name="action_share_note">udostępnij notatkę</string>
-=======
     <string name="theme_summary">Toggle between dark and light theme</string>
     <string name="what_is_leafpad">Leafpad is a simple app for taking notes.</string>
     <string name="created_txt">created at</string>
@@ -101,5 +97,4 @@
     <string name="translate">Translate the app on Weblate</string>
     <string name="translation_help">Help us translate the app into your language on weblate</string>
     <string name="hide_note">hide note</string>
->>>>>>> 8c513f65
 </resources>