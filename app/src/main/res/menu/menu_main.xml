<menu xmlns:android="http://schemas.android.com/apk/res/android"
    xmlns:tools="http://schemas.android.com/tools"
    xmlns:app="http://schemas.android.com/apk/res-auto"
    tools:context="com.git.amarradi.MainActivity">
    <item
        android:id="@+id/item_show_hidden"
        android:icon="@drawable/action_eye_open"
        android:title="@string/show_hidden"
        app:showAsAction="ifRoom"
        />
    <item
        android:id="@+id/item_toggle_layout"
        android:icon="@drawable/action_gridview_on"
        android:title="@string/toggle"
        app:showAsAction="ifRoom"
        />
    <item
        android:id="@+id/item_settings"
        android:icon="@drawable/action_setting"
        android:title="@string/menu_settings"
        app:showAsAction="ifRoom" />
<<<<<<< HEAD
    <item
        android:id="@+id/action_open_search"
        android:title="@string/search"
        android:icon="@drawable/action_search"
        app:showAsAction="ifRoom"/>


=======
>>>>>>> 6c497d98
</menu><|MERGE_RESOLUTION|>--- conflicted
+++ resolved
@@ -9,24 +9,20 @@
         app:showAsAction="ifRoom"
         />
     <item
+        android:id="@+id/action_open_search"
+        android:title="@string/search"
+        android:icon="@drawable/action_search"
+        app:showAsAction="ifRoom" />
+    <item
         android:id="@+id/item_toggle_layout"
         android:icon="@drawable/action_gridview_on"
         android:title="@string/toggle"
-        app:showAsAction="ifRoom"
-        />
+        app:showAsAction="ifRoom" />
     <item
         android:id="@+id/item_settings"
         android:icon="@drawable/action_setting"
         android:title="@string/menu_settings"
         app:showAsAction="ifRoom" />
-<<<<<<< HEAD
-    <item
-        android:id="@+id/action_open_search"
-        android:title="@string/search"
-        android:icon="@drawable/action_search"
-        app:showAsAction="ifRoom"/>
 
 
-=======
->>>>>>> 6c497d98
 </menu>